--- conflicted
+++ resolved
@@ -109,8 +109,7 @@
         if return_code:
             self.logger.critical("Bootstrapping failed")
             self.cleanup(True)
-<<<<<<< HEAD
-        
+
         # Test GPSD
         if self.disable_gps:
             self.logger.info("GPS disabled. Skipping test.")
@@ -138,8 +137,6 @@
                     else:
                         self.logger.critical("No GPS fix detected. Exiting.")
                         exit(1)
-=======
->>>>>>> e989053a
 
         #Start watchdog dæmon
         self.watchdog.start_daemon()
