# crocodilehunter

This repository is part of a project studying the newest generation (i.e. 4G/LTE) of Cell Site Simulators.

The main project is located in `/src` and is based off of [srsLTE](https://github.com/srsLTE/srsLTE) and our setup currently supports the USRP B200 and the bladeRF x40.

### Hardware Setup You'll need to install the required drivers for either the bladeRF or USRP.

[Driver installation for the USRP B200](https://files.ettus.com/manual/page_install.html#install_linux).

[Driver installation for the bladeRF x40](https://github.com/Nuand/bladeRF/wiki/Getting-Started%3A-Linux#Easy_installation_for_Ubuntu_The_bladeRF_PPA). Note: our bootstrapping script will take care of updating the firmware + FPGA on your bladeRF to the latest version when you try to run the Crocodile Hunter project.

### Project Setup

First, you'll need to install the packages required for srsLTE. [Instructions are here](https://github.com/srsLTE/srsLTE#build-instructions).

Then, after cloning the project, cd to the `src/srsLTE/` directory and initialize the git submodule:
```
git submodule init
git submodule update
```
Note: if afterwards during development you want to pull in changes from our `srsLTE` fork, run:
```
git submodule update --recursive
```

Please make sure you have python3.6 installed on your system. Additional packages you need to install if you're on Ubuntu:
```
<<<<<<< HEAD
sudo apt-get install python3-pip gpsd gpsd-clients mariadb-server python3-dev libmysqlclient-dev cmake libitpp-dev librtlsdr-dev libopenblas-dev libncurses5-dev libpcsclite-dev
```

Note: for installation on a Raspberry Pi, you might also need:
```
sudo apt-get install libpolarssl-dev
=======
sudo apt-get install python3-pip gpsd gpsd-clients mariadb-server python3-mysqldb sqlalchemy-utils
>>>>>>> 4e9a9c02
```

Install the required python packages:
```
pip3 install -r src/requirements.txt
```

Additionally, you'll either need [Wigle](https://wigle.net/) [API credentials](https://api.wigle.net/) or you'll need to set the `enable_wigle` flag in `watchdog.py` to `False`. Note that the free API access only allows 10 `GET` queries per day.

If you choose to enable Wigle access, you'll need to set the following environment variables (probably in your `~/.bashrc` file): `WIGLE_NAME` and `WIGLE_KEY`.

### Running
You'll need to make a copy of `/src/ue.conf.example` in `/src` named `ue.conf` and update it to use the EARFCNs in your area. To easily figure out what EARFCNs are in use, we'd recommend installing the [Netmonitor app](https://play.google.com/store/apps/details?id=com.parizene.netmonitor) on an Android device.

For wigle database checks you will need to add wigle API keys to your bashrc file like so:

```
export WIGLE_NAME=<wigle name>
export WIGLE_KEY=<wigle key>
```
You will want to get wigle pro API keys or you will hit your request limit very quickly.


To run the full project, use:

```
cd src
sudo -E ./crocodilehunter.py
```

### Usage
```
crocodilehunter.py [-h] [-p PROJECT_NAME] [-d] [-g] [-w]

Hunt stingrays. Get revenge for Steve.

optional arguments:
  -h, --help            show this help message and exit
  -p PROJECT_NAME, --project-name PROJECT_NAME
                        specify the project's name. defaults to 'default'
  -d, --debug           print debug messages
  -g, --disable-gps     disable GPS connection and return a default coordinate
  -w, --disable-wigle   disable Wigle API access
```

### Web UI
Once the project is running the Web UI to monitor results can be accessed at `http://localhost:5000`
If you turn your device into a hotspot ([ubuntu instructions](https://www.linuxuprising.com/2018/09/how-to-create-wi-fi-hotspot-in-ubuntu.html)) you can connect to the web UI from a different device such as your phone by connecting to the hotspot IP (find this out using ifconfig) on port 5000. 

### Migrations
If the database is changed or if you wish to change the database you can do so with migrations. **Note:** Migrations do not need to be run when setting up a new project, only when upgrading an existing project to a new database schema. 

To create a migration file:
Change the database schema in src/database.py then run
`export CH_PROJ=projectname; sudo -E python3 ./webui.py db migrate -m "migration message"`

To run migrations:
`export CH_PROJ=wardrive; sudo -E python3 ./webui.py db upgrade`

### Misc

\* It's named *Crocodile Hunter* because a stingray killed Steve Irwin.

\* USB3 is powerful enough that when using a bladeRF with a usb cable that is not well shielded there can sometimes be radio interference which can lead to weird errors. Be sure to either use a well shielded USB cable or plug into a USB2 port.<|MERGE_RESOLUTION|>--- conflicted
+++ resolved
@@ -26,16 +26,12 @@
 
 Please make sure you have python3.6 installed on your system. Additional packages you need to install if you're on Ubuntu:
 ```
-<<<<<<< HEAD
 sudo apt-get install python3-pip gpsd gpsd-clients mariadb-server python3-dev libmysqlclient-dev cmake libitpp-dev librtlsdr-dev libopenblas-dev libncurses5-dev libpcsclite-dev
 ```
 
 Note: for installation on a Raspberry Pi, you might also need:
 ```
 sudo apt-get install libpolarssl-dev
-=======
-sudo apt-get install python3-pip gpsd gpsd-clients mariadb-server python3-mysqldb sqlalchemy-utils
->>>>>>> 4e9a9c02
 ```
 
 Install the required python packages:
