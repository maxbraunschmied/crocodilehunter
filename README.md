# crocodilehunter
*Taking one back for Steve Irwin.*

This repository is part of a project studying the newest generation (i.e. 4G/LTE) of Cell Site Simulators.

The main project is located in `/src` and is based off of [srsLTE](https://github.com/srsLTE/srsLTE) and our setup currently supports the USRP B200 and the bladeRF x40.

### Hardware Setup

You'll need to install the required drivers for either the bladeRF or USRP.

[Driver installation for the USRP B200](https://files.ettus.com/manual/page_install.html#install_linux).

[Driver installation for the bladeRF x40](https://github.com/Nuand/bladeRF/wiki/Getting-Started%3A-Linux#Easy_installation_for_Ubuntu_The_bladeRF_PPA). Note: our bootstrapping script will take care of updating the firmware + FPGA on your bladeRF to the latest version when you try to run the Crocodile Hunter project.

### Project Setup

First, you'll need to install the packages required for srsLTE. [Instructions are here](https://github.com/srsLTE/srsLTE#build-instructions).

Then, after cloning the project, cd to the `src/srsLTE/` directory and initialize the git submodule:
```
git submodule init
git submodule update
```
<<<<<<< HEAD

Additional packages you need to install if you're on Ubuntu:
```
sudo apt-get install gpsd gpsd-clients

=======
Note: if afterwards during development you want to pull in changes from our `srsLTE` fork, run:
```
git submodule update --recursive
```

Please make sure you have python3.6 installed on your system. Additional packages you need to install if you're on Ubuntu:
```
sudo apt-get install python3-pip gpsd gpsd-clients
>>>>>>> 9cb4f1c1
```

### Running
You'll need to make a copy of `/src/ue.conf.example` in `/src` named `ue.conf` and update it to use the EARFCNs in your area. To easily figure out what EARFCNs are in use, we'd recommend installing the [Netmonitor app](https://play.google.com/store/apps/details?id=com.parizene.netmonitor) on an Android device.

To run the full project, use:

```
cd src
sudo ./crocodilehunter.py
```

### Misc

\* It's named *Crocodile Hunter* because a stingray killed Steve Irwin.<|MERGE_RESOLUTION|>--- conflicted
+++ resolved
@@ -22,13 +22,6 @@
 git submodule init
 git submodule update
 ```
-<<<<<<< HEAD
-
-Additional packages you need to install if you're on Ubuntu:
-```
-sudo apt-get install gpsd gpsd-clients
-
-=======
 Note: if afterwards during development you want to pull in changes from our `srsLTE` fork, run:
 ```
 git submodule update --recursive
@@ -37,7 +30,6 @@
 Please make sure you have python3.6 installed on your system. Additional packages you need to install if you're on Ubuntu:
 ```
 sudo apt-get install python3-pip gpsd gpsd-clients
->>>>>>> 9cb4f1c1
 ```
 
 ### Running
